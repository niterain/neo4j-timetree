--- conflicted
+++ resolved
@@ -249,48 +249,6 @@
         assertEquals("3", result);
     }
 
-<<<<<<< HEAD
-
-    @Test
-    public void whenTheRootIsDeletedSubsequentRestApiCallsShouldThrowNotFoundException() {
-        //Given
-        long dateInMillis = dateToMillis(2013, 5, 4);
-        String result = get(getUrl() + "single/" + dateInMillis, HttpStatus.SC_OK);
-        assertEquals("3", result);
-
-        //When
-        try(Transaction tx = getDatabase().beginTx()) {
-            for(Node node : GlobalGraphOperations.at(getDatabase()).getAllNodes()) {
-                PropertyContainerUtils.deleteNodeAndRelationships(node);
-            }
-            tx.success();
-        }
-
-        //Then
-        get(getUrl() + "single/" + dateInMillis, HttpStatus.SC_NOT_FOUND);
-
-        //Caches invalidated, try again
-        result = get(getUrl() + "single/" + dateInMillis, HttpStatus.SC_OK);
-
-        assertSameGraph(getDatabase(), "CREATE" +
-                "(root:TimeTreeRoot)," +
-                "(root)-[:FIRST]->(year:Year {value:2013})," +
-                "(root)-[:CHILD]->(year)," +
-                "(root)-[:LAST]->(year)," +
-                "(year)-[:FIRST]->(month:Month {value:5})," +
-                "(year)-[:CHILD]->(month)," +
-                "(year)-[:LAST]->(month)," +
-                "(month)-[:FIRST]->(day:Day {value:4})," +
-                "(month)-[:CHILD]->(day)," +
-                "(month)-[:LAST]->(day)");
-
-        assertEquals("7", result);
-    }
-
-    @Test
-    public void whenTheCustomRootIsDeletedSubsequentRestApiCallsShouldThrowNotFoundException() {
-        //Given
-=======
     @Test
     public void eventAndTimeInstantShouldBeCreatedWhenEventIsAttached() {
         //Given
@@ -352,31 +310,11 @@
 
         Node event;
         long eventId;
->>>>>>> f9ef0d75
         try (Transaction tx = getDatabase().beginTx()) {
             getDatabase().createNode(DynamicLabel.label("CustomRoot"));
             tx.success();
         }
 
-<<<<<<< HEAD
-        long dateInMillis = dateToMillis(2013, 5, 4);
-        String result = get(getUrl() + "0/single/" + dateInMillis, HttpStatus.SC_OK);
-        assertEquals("3", result);
-
-        //When
-        try(Transaction tx = getDatabase().beginTx()) {
-            for(Node node : GlobalGraphOperations.at(getDatabase()).getAllNodes()) {
-                PropertyContainerUtils.deleteNodeAndRelationships(node);
-            }
-            tx.success();
-        }
-
-        //Then
-        get(getUrl() + "0/single/" + dateInMillis, HttpStatus.SC_NOT_FOUND);
-    }
-
-
-=======
         try (Transaction tx = getDatabase().beginTx()) {
             event = getDatabase().createNode();
             event.setProperty("name", "eventA");
@@ -560,7 +498,68 @@
         assertTrue(getResult.contains("{\"eventNodeId\":1,\"eventRelationshipType\":\"HAS_EVENT\",\"timezone\":\"UTC\",\"resolution\":\"DAY\",\"time\":" + timeInstant1.getTime() + "},{\"eventNodeId\":2,\"eventRelationshipType\":\"HAS_EVENT\",\"timezone\":\"UTC\",\"resolution\":\"DAY\",\"time\":" + timeInstant2.getTime() + "}"));
     }
 
->>>>>>> f9ef0d75
+
+    @Test
+    public void whenTheRootIsDeletedSubsequentRestApiCallsShouldThrowNotFoundException() {
+        //Given
+        long dateInMillis = dateToMillis(2013, 5, 4);
+        String result = get(getUrl() + "single/" + dateInMillis, HttpStatus.SC_OK);
+        assertEquals("3", result);
+
+        //When
+        try(Transaction tx = getDatabase().beginTx()) {
+            for(Node node : GlobalGraphOperations.at(getDatabase()).getAllNodes()) {
+                PropertyContainerUtils.deleteNodeAndRelationships(node);
+            }
+            tx.success();
+        }
+
+        //Then
+        get(getUrl() + "single/" + dateInMillis, HttpStatus.SC_NOT_FOUND);
+
+        //Caches invalidated, try again
+        result = get(getUrl() + "single/" + dateInMillis, HttpStatus.SC_OK);
+
+        assertSameGraph(getDatabase(), "CREATE" +
+                "(root:TimeTreeRoot)," +
+                "(root)-[:FIRST]->(year:Year {value:2013})," +
+                "(root)-[:CHILD]->(year)," +
+                "(root)-[:LAST]->(year)," +
+                "(year)-[:FIRST]->(month:Month {value:5})," +
+                "(year)-[:CHILD]->(month)," +
+                "(year)-[:LAST]->(month)," +
+                "(month)-[:FIRST]->(day:Day {value:4})," +
+                "(month)-[:CHILD]->(day)," +
+                "(month)-[:LAST]->(day)");
+
+        assertEquals("7", result);
+    }
+
+    @Test
+    public void whenTheCustomRootIsDeletedSubsequentRestApiCallsShouldThrowNotFoundException() {
+        //Given
+        try (Transaction tx = getDatabase().beginTx()) {
+            getDatabase().createNode(DynamicLabel.label("CustomRoot"));
+            tx.success();
+        }
+
+        long dateInMillis = dateToMillis(2013, 5, 4);
+        String result = get(getUrl() + "0/single/" + dateInMillis, HttpStatus.SC_OK);
+        assertEquals("3", result);
+
+        //When
+        try(Transaction tx = getDatabase().beginTx()) {
+            for(Node node : GlobalGraphOperations.at(getDatabase()).getAllNodes()) {
+                PropertyContainerUtils.deleteNodeAndRelationships(node);
+            }
+            tx.success();
+        }
+
+        //Then
+        get(getUrl() + "0/single/" + dateInMillis, HttpStatus.SC_NOT_FOUND);
+    }
+
+
     private long dateToMillis(int year, int month, int day) {
         return dateToDateTime(year, month, day).getMillis();
     }
