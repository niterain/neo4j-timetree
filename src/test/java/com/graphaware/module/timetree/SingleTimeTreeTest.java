--- conflicted
+++ resolved
@@ -303,8 +303,6 @@
         verifyFullTree();
     }
 
-<<<<<<< HEAD
-
     @Test
     public void eventAndTimeInstantShouldBeCreatedWhenEventIsAttached() {
         //Given
@@ -619,8 +617,6 @@
         }
     }
 
-=======
->>>>>>> 1e002c76
     @Test(expected = IllegalArgumentException.class)
     public void getInstantsWithStartTimeAfterEndTimeThrows() {
         //Given
@@ -629,19 +625,11 @@
 
         // When
         try (Transaction tx = getDatabase().beginTx()) {
-<<<<<<< HEAD
             timeTree.getInstants(new TimeInstant(startTime), new TimeInstant(endTime), tx);
-=======
-            timeTree.getInstants(startTime, endTime, tx);
->>>>>>> 1e002c76
             // Then throw
         }
     }
 
-<<<<<<< HEAD
-
-=======
->>>>>>> 1e002c76
     private void verifyFullTree() {
         assertSameGraph(getDatabase(), "CREATE" +
                 "(root:TimeTreeRoot)," +
